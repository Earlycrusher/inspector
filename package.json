{
  "name": "@modelcontextprotocol/inspector",
  "version": "0.14.3",
  "description": "Model Context Protocol inspector",
  "license": "MIT",
  "author": "Anthropic, PBC (https://anthropic.com)",
  "homepage": "https://modelcontextprotocol.io",
  "bugs": "https://github.com/modelcontextprotocol/inspector/issues",
  "type": "module",
  "bin": {
    "mcp-inspector": "cli/build/cli.js"
  },
  "files": [
    "client/bin",
    "client/dist",
    "server/build",
    "cli/build"
  ],
  "workspaces": [
    "client",
    "server",
    "cli"
  ],
  "scripts": {
    "build": "npm run build-server && npm run build-client && npm run build-cli",
    "build-server": "cd server && npm run build",
    "build-client": "cd client && npm run build",
    "build-cli": "cd cli && npm run build",
<<<<<<< HEAD
    "clean": "rimraf ./node_modules ./client/node_modules ./cli/node_modules ./build ./client/dist ./server/build ./cli/build ./package-lock.json client/playwright-report client/results.json client/test-results && npm install",
    "dev": "concurrently \"cd client && npm run dev\" \"cd server && npm run dev\"",
    "dev:windows": "concurrently \"cd client && npm run dev\" \"cd server && npm run dev:windows\"",
=======
    "clean": "rimraf ./node_modules ./client/node_modules ./cli/node_modules ./build ./client/dist ./server/build ./cli/build ./package-lock.json && npm install",
    "dev": "node client/bin/start.js --dev",
    "dev:windows": "node client/bin/start.js --dev",
>>>>>>> a7336cd0
    "start": "node client/bin/start.js",
    "start-server": "cd server && npm run start",
    "start-client": "cd client && npm run preview",
    "test": "npm run prettier-check && cd client && npm test",
    "test-cli": "cd cli && npm run test",
    "test:e2e": "npm run test:e2e --workspace=client",
    "prettier-fix": "prettier --write .",
    "prettier-check": "prettier --check .",
    "lint": "prettier --check . && cd client && npm run lint",
    "prepare": "npm run build",
    "publish-all": "npm publish --workspaces --access public && npm publish --access public",
    "update-version": "node scripts/update-version.js",
    "check-version": "node scripts/check-version-consistency.js"
  },
  "dependencies": {
    "@modelcontextprotocol/inspector-cli": "^0.14.3",
    "@modelcontextprotocol/inspector-client": "^0.14.3",
    "@modelcontextprotocol/inspector-server": "^0.14.3",
    "@modelcontextprotocol/sdk": "^1.12.1",
    "concurrently": "^9.0.1",
    "open": "^10.1.0",
    "shell-quote": "^1.8.2",
    "spawn-rx": "^5.1.2",
    "ts-node": "^10.9.2",
    "zod": "^3.23.8"
  },
  "devDependencies": {
    "@playwright/test": "^1.52.0",
    "@types/jest": "^29.5.14",
    "@types/node": "^22.7.5",
    "@types/shell-quote": "^1.7.5",
    "jest-fixed-jsdom": "^0.0.9",
    "prettier": "3.3.3",
    "rimraf": "^6.0.1",
    "typescript": "^5.4.2"
  }
}<|MERGE_RESOLUTION|>--- conflicted
+++ resolved
@@ -26,15 +26,9 @@
     "build-server": "cd server && npm run build",
     "build-client": "cd client && npm run build",
     "build-cli": "cd cli && npm run build",
-<<<<<<< HEAD
-    "clean": "rimraf ./node_modules ./client/node_modules ./cli/node_modules ./build ./client/dist ./server/build ./cli/build ./package-lock.json client/playwright-report client/results.json client/test-results && npm install",
-    "dev": "concurrently \"cd client && npm run dev\" \"cd server && npm run dev\"",
-    "dev:windows": "concurrently \"cd client && npm run dev\" \"cd server && npm run dev:windows\"",
-=======
     "clean": "rimraf ./node_modules ./client/node_modules ./cli/node_modules ./build ./client/dist ./server/build ./cli/build ./package-lock.json && npm install",
     "dev": "node client/bin/start.js --dev",
     "dev:windows": "node client/bin/start.js --dev",
->>>>>>> a7336cd0
     "start": "node client/bin/start.js",
     "start-server": "cd server && npm run start",
     "start-client": "cd client && npm run preview",
