--- conflicted
+++ resolved
@@ -47,17 +47,10 @@
     "check-version": "node scripts/check-version-consistency.js"
   },
   "dependencies": {
-<<<<<<< HEAD
-    "@modelcontextprotocol/inspector-cli": "^0.16.7",
-    "@modelcontextprotocol/inspector-client": "^0.16.7",
-    "@modelcontextprotocol/inspector-server": "^0.16.7",
-    "@modelcontextprotocol/sdk": "^1.17.5",
-=======
     "@modelcontextprotocol/inspector-cli": "^0.16.6",
     "@modelcontextprotocol/inspector-client": "^0.16.6",
     "@modelcontextprotocol/inspector-server": "^0.16.6",
     "@modelcontextprotocol/sdk": "^1.18.0",
->>>>>>> cbdc5041
     "concurrently": "^9.2.0",
     "open": "^10.2.0",
     "shell-quote": "^1.8.3",
