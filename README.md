# MCP Inspector

The MCP inspector is a developer tool for testing and debugging MCP servers.

![MCP Inspector Screenshot](https://raw.githubusercontent.com/modelcontextprotocol/inspector/main/mcp-inspector.png)

## Running the Inspector

### From an MCP server repository

To inspect an MCP server implementation, there's no need to clone this repo. Instead, use `npx`. For example, if your server is built at `build/index.js`:

```bash
npx @modelcontextprotocol/inspector node build/index.js
```

You can pass both arguments and environment variables to your MCP server. Arguments are passed directly to your server, while environment variables can be set using the `-e` flag:

```bash
# Pass arguments only
npx @modelcontextprotocol/inspector build/index.js arg1 arg2

# Pass environment variables only
npx @modelcontextprotocol/inspector -e KEY=value -e KEY2=$VALUE2 node build/index.js

# Pass both environment variables and arguments
npx @modelcontextprotocol/inspector -e KEY=value -e KEY2=$VALUE2 node build/index.js arg1 arg2

# Use -- to separate inspector flags from server arguments
npx @modelcontextprotocol/inspector -e KEY=$VALUE -- node build/index.js -e server-flag
```

The inspector runs both an MCP Inspector (MCPI) client UI (default port 6274) and an MCP Proxy (MCPP) server (default port 6277). Open the MCPI client UI in your browser to use the inspector. (These ports are derived from the T9 dialpad mapping of MCPI and MCPP respectively, as a mnemonic). You can customize the ports if needed:

```bash
CLIENT_PORT=8080 SERVER_PORT=9000 npx @modelcontextprotocol/inspector node build/index.js
```

For more details on ways to use the inspector, see the [Inspector section of the MCP docs site](https://modelcontextprotocol.io/docs/tools/inspector). For help with debugging, see the [Debugging guide](https://modelcontextprotocol.io/docs/tools/debugging).

### Authentication

The inspector supports bearer token authentication for SSE connections. Enter your token in the UI when connecting to an MCP server, and it will be sent in the Authorization header.

### Security Considerations

The MCP Inspector includes a proxy server that can run and communicate with local MCP processes. The proxy server should not be exposed to untrusted networks as it has permissions to spawn local processes and can connect to any specified MCP server.

### Configuration

The MCP Inspector supports the following configuration settings. To change them, click on the `Configuration` button in the MCP Inspector UI:

<<<<<<< HEAD
| Name                       | Purpose                                                                                   | Default Value |
| -------------------------- | ----------------------------------------------------------------------------------------- | ------------- |
| MCP_SERVER_REQUEST_TIMEOUT | Maximum time in milliseconds to wait for a response from the MCP server before timing out | 10000         |
| MCP_PROXY_FULL_ADDRESS     | The full URL of the MCP Inspector proxy server (e.g. `http://10.2.1.14:2277`)             | `null`        |
| MCP_AUTO_OPEN_DISABLED     | Disable automatic browser opening when inspector starts                                   | `false`       |
=======
| Setting                                 | Description                                                                                                  | Default |
| --------------------------------------- | ------------------------------------------------------------------------------------------------------------ | ------- |
| `MCP_SERVER_REQUEST_TIMEOUT`            | Timeout for requests to the MCP server (ms)                                                                  | 10000   |
| `MCP_REQUEST_TIMEOUT_RESET_ON_PROGRESS` | Reset timeout on progress notifications                                                                      | true    |
| `MCP_REQUEST_MAX_TOTAL_TIMEOUT`         | Maximum total timeout for requests sent to the MCP server (ms) (Use with progress notifications)             | 60000   |
| `MCP_PROXY_FULL_ADDRESS`                | Set this if you are running the MCP Inspector Proxy on a non-default address. Example: http://10.1.1.22:5577 | ""      |

These settings can be adjusted in real-time through the UI and will persist across sessions.
>>>>>>> 645a2569

### From this repository

If you're working on the inspector itself:

Development mode:

```bash
npm run dev
```

> **Note for Windows users:**  
> On Windows, use the following command instead:
>
> ```bash
> npm run dev:windows
> ```

Production mode:

```bash
npm run build
npm start
```

## License

This project is licensed under the MIT License—see the [LICENSE](LICENSE) file for details.<|MERGE_RESOLUTION|>--- conflicted
+++ resolved
@@ -50,22 +50,13 @@
 
 The MCP Inspector supports the following configuration settings. To change them, click on the `Configuration` button in the MCP Inspector UI:
 
-<<<<<<< HEAD
-| Name                       | Purpose                                                                                   | Default Value |
-| -------------------------- | ----------------------------------------------------------------------------------------- | ------------- |
-| MCP_SERVER_REQUEST_TIMEOUT | Maximum time in milliseconds to wait for a response from the MCP server before timing out | 10000         |
-| MCP_PROXY_FULL_ADDRESS     | The full URL of the MCP Inspector proxy server (e.g. `http://10.2.1.14:2277`)             | `null`        |
-| MCP_AUTO_OPEN_DISABLED     | Disable automatic browser opening when inspector starts                                   | `false`       |
-=======
 | Setting                                 | Description                                                                                                  | Default |
 | --------------------------------------- | ------------------------------------------------------------------------------------------------------------ | ------- |
 | `MCP_SERVER_REQUEST_TIMEOUT`            | Timeout for requests to the MCP server (ms)                                                                  | 10000   |
 | `MCP_REQUEST_TIMEOUT_RESET_ON_PROGRESS` | Reset timeout on progress notifications                                                                      | true    |
 | `MCP_REQUEST_MAX_TOTAL_TIMEOUT`         | Maximum total timeout for requests sent to the MCP server (ms) (Use with progress notifications)             | 60000   |
 | `MCP_PROXY_FULL_ADDRESS`                | Set this if you are running the MCP Inspector Proxy on a non-default address. Example: http://10.1.1.22:5577 | ""      |
-
-These settings can be adjusted in real-time through the UI and will persist across sessions.
->>>>>>> 645a2569
+| `MCP_AUTO_OPEN_DISABLED`                | Disable automatic browser opening when inspector starts                                                      | false   |
 
 ### From this repository
 
