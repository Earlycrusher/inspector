import { Alert, AlertDescription } from "@/components/ui/alert";
import { Button } from "@/components/ui/button";
import { Checkbox } from "@/components/ui/checkbox";
import { Input } from "@/components/ui/input";
import { Label } from "@/components/ui/label";
import { TabsContent } from "@/components/ui/tabs";
import { Textarea } from "@/components/ui/textarea";
import DynamicJsonForm, { JsonSchemaType, JsonValue } from "./DynamicJsonForm";
import { generateDefaultValue } from "@/utils/schemaUtils";
import {
  CallToolResultSchema,
  CompatibilityCallToolResult,
  ListToolsResult,
  Tool,
} from "@modelcontextprotocol/sdk/types.js";
import { Loader2, Send } from "lucide-react";
import { useEffect, useState } from "react";
import ListPane from "./ListPane";
import JsonView from "./JsonView";

const ToolsTab = ({
  tools,
  listTools,
  clearTools,
  callTool,
  selectedTool,
  setSelectedTool,
  toolResult,
  nextCursor,
}: {
  tools: Tool[];
  listTools: () => void;
  clearTools: () => void;
  callTool: (name: string, params: Record<string, unknown>) => Promise<void>;
  selectedTool: Tool | null;
  setSelectedTool: (tool: Tool | null) => void;
  toolResult: CompatibilityCallToolResult | null;
  nextCursor: ListToolsResult["nextCursor"];
  error: string | null;
}) => {
  const [params, setParams] = useState<Record<string, unknown>>({});
  const [isToolRunning, setIsToolRunning] = useState(false);

  useEffect(() => {
    setParams({});
  }, [selectedTool]);

  const renderToolResult = () => {
    if (!toolResult) return null;

    if ("content" in toolResult) {
      const parsedResult = CallToolResultSchema.safeParse(toolResult);
      if (!parsedResult.success) {
        return (
          <>
            <h4 className="font-semibold mb-2">Invalid Tool Result:</h4>
            <JsonView data={toolResult} />
            <h4 className="font-semibold mb-2">Errors:</h4>
            {parsedResult.error.errors.map((error, idx) => (
              <JsonView data={error} key={idx} />
            ))}
          </>
        );
      }
      const structuredResult = parsedResult.data;
      const isError = structuredResult.isError ?? false;

      return (
        <>
          <h4 className="font-semibold mb-2">
            Tool Result: {isError ? "Error" : "Success"}
          </h4>
          {structuredResult.content.map((item, index) => (
            <div key={index} className="mb-2">
              {item.type === "text" && <JsonView data={item.text} />}
              {item.type === "image" && (
                <img
                  src={`data:${item.mimeType};base64,${item.data}`}
                  alt="Tool result image"
                  className="max-w-full h-auto"
                />
              )}
              {item.type === "resource" &&
                (item.resource?.mimeType?.startsWith("audio/") ? (
                  <audio
                    controls
                    src={`data:${item.resource.mimeType};base64,${item.resource.blob}`}
                    className="w-full"
                  >
                    <p>Your browser does not support audio playback</p>
                  </audio>
                ) : (
                  <JsonView data={item.resource} />
                ))}
            </div>
          ))}
        </>
      );
    } else if ("toolResult" in toolResult) {
      return (
        <>
          <h4 className="font-semibold mb-2">Tool Result (Legacy):</h4>

          <JsonView data={toolResult.toolResult} />
        </>
      );
    }
  };

  return (
    <TabsContent value="tools">
      <div className="grid grid-cols-2 gap-4">
        <ListPane
          items={tools}
          listItems={listTools}
          clearItems={() => {
            clearTools();
            setSelectedTool(null);
          }}
          setSelectedItem={setSelectedTool}
          renderItem={(tool) => (
            <>
              <span className="flex-1">{tool.name}</span>
              <span className="text-sm text-gray-500 text-right">
                {tool.description}
              </span>
            </>
          )}
          title="Tools"
          buttonText={nextCursor ? "List More Tools" : "List Tools"}
          isButtonDisabled={!nextCursor && tools.length > 0}
        />

        <div className="bg-card rounded-lg shadow">
          <div className="p-4 border-b border-gray-200">
            <h3 className="font-semibold">
              {selectedTool ? selectedTool.name : "Select a tool"}
            </h3>
          </div>
          <div className="p-4">
            {selectedTool ? (
              <div className="space-y-4">
                <p className="text-sm text-gray-600">
                  {selectedTool.description}
                </p>
                {Object.entries(selectedTool.inputSchema.properties ?? []).map(
                  ([key, value]) => {
                    const prop = value as JsonSchemaType;
                    return (
                      <div key={key}>
                        <Label
                          htmlFor={key}
                          className="block text-sm font-medium text-gray-700"
                        >
                          {key}
                        </Label>
                        {prop.type === "boolean" ? (
                          <div className="flex items-center space-x-2 mt-2">
                            <Checkbox
                              id={key}
                              name={key}
                              checked={!!params[key]}
                              onCheckedChange={(checked: boolean) =>
                                setParams({
                                  ...params,
                                  [key]: checked,
                                })
                              }
                            />
                            <label
                              htmlFor={key}
                              className="text-sm font-medium text-gray-700 dark:text-gray-300"
                            >
                              {prop.description || "Toggle this option"}
                            </label>
                          </div>
                        ) : prop.type === "string" ? (
                          <Textarea
                            id={key}
                            name={key}
                            placeholder={prop.description}
                            value={(params[key] as string) ?? ""}
                            onChange={(e) =>
                              setParams({
                                ...params,
                                [key]: e.target.value,
                              })
                            }
                            className="mt-1"
                          />
                        ) : prop.type === "object" || prop.type === "array" ? (
                          <div className="mt-1">
                            <DynamicJsonForm
                              schema={{
                                type: prop.type,
                                properties: prop.properties,
                                description: prop.description,
                                items: prop.items,
                              }}
                              value={
                                (params[key] as JsonValue) ??
                                generateDefaultValue(prop)
                              }
                              onChange={(newValue: JsonValue) => {
                                setParams({
                                  ...params,
                                  [key]: newValue,
                                });
                              }}
                            />
                          </div>
                        ) : (
                          <Input
                            type={
                              prop.type === "number" || prop.type === "integer"
                                ? "number"
                                : "text"
                            }
                            id={key}
                            name={key}
                            placeholder={prop.description}
                            value={(params[key] as string) ?? ""}
                            onChange={(e) =>
                              setParams({
                                ...params,
                                [key]:
                                  prop.type === "number" ||
                                  prop.type === "integer"
                                    ? Number(e.target.value)
                                    : e.target.value,
                              })
                            }
                            className="mt-1"
                          />
<<<<<<< HEAD
                        </div>
                      ) : (
                        <Input
                          type={
                            prop.type === "number" || prop.type === "integer"
                              ? "number"
                              : "text"
                          }
                          id={key}
                          name={key}
                          placeholder={prop.description}
                          value={(params[key] as string) ?? ""}
                          onChange={(e) =>
                            setParams({
                              ...params,
                              [key]:
                                prop.type === "number" ||
                                prop.type === "integer"
                                  ? Number(e.target.value)
                                  : e.target.value,
                            })
                          }
                          className="mt-1"
                        />
                      )}
                    </div>
                  );
                },
              )}
              <Button
                onClick={async () => {
                  try {
                    setIsToolRunning(true);
                    await callTool(selectedTool.name, params);
                  } finally {
                    setIsToolRunning(false);
                  }
                }}
                disabled={isToolRunning}
              >
                {isToolRunning ? (
                  <>
                    <Loader2 className="w-4 h-4 mr-2 animate-spin" />
                    Running...
                  </>
                ) : (
                  <>
                    <Send className="w-4 h-4 mr-2" />
                    Run Tool
                  </>
                )}
              </Button>
              {toolResult && renderToolResult()}
            </div>
          ) : (
            <Alert>
              <AlertDescription>
                Select a tool from the list to view its details and run it
              </AlertDescription>
            </Alert>
          )}
=======
                        )}
                      </div>
                    );
                  },
                )}
                <Button onClick={() => callTool(selectedTool.name, params)}>
                  <Send className="w-4 h-4 mr-2" />
                  Run Tool
                </Button>
                {toolResult && renderToolResult()}
              </div>
            ) : (
              <Alert>
                <AlertDescription>
                  Select a tool from the list to view its details and run it
                </AlertDescription>
              </Alert>
            )}
          </div>
>>>>>>> 6659d549
        </div>
      </div>
    </TabsContent>
  );
};

export default ToolsTab;<|MERGE_RESOLUTION|>--- conflicted
+++ resolved
@@ -232,77 +232,33 @@
                             }
                             className="mt-1"
                           />
-<<<<<<< HEAD
-                        </div>
-                      ) : (
-                        <Input
-                          type={
-                            prop.type === "number" || prop.type === "integer"
-                              ? "number"
-                              : "text"
-                          }
-                          id={key}
-                          name={key}
-                          placeholder={prop.description}
-                          value={(params[key] as string) ?? ""}
-                          onChange={(e) =>
-                            setParams({
-                              ...params,
-                              [key]:
-                                prop.type === "number" ||
-                                prop.type === "integer"
-                                  ? Number(e.target.value)
-                                  : e.target.value,
-                            })
-                          }
-                          className="mt-1"
-                        />
-                      )}
-                    </div>
-                  );
-                },
-              )}
-              <Button
-                onClick={async () => {
-                  try {
-                    setIsToolRunning(true);
-                    await callTool(selectedTool.name, params);
-                  } finally {
-                    setIsToolRunning(false);
-                  }
-                }}
-                disabled={isToolRunning}
-              >
-                {isToolRunning ? (
-                  <>
-                    <Loader2 className="w-4 h-4 mr-2 animate-spin" />
-                    Running...
-                  </>
-                ) : (
-                  <>
-                    <Send className="w-4 h-4 mr-2" />
-                    Run Tool
-                  </>
-                )}
-              </Button>
-              {toolResult && renderToolResult()}
-            </div>
-          ) : (
-            <Alert>
-              <AlertDescription>
-                Select a tool from the list to view its details and run it
-              </AlertDescription>
-            </Alert>
-          )}
-=======
                         )}
                       </div>
                     );
                   },
                 )}
-                <Button onClick={() => callTool(selectedTool.name, params)}>
-                  <Send className="w-4 h-4 mr-2" />
-                  Run Tool
+                <Button
+                  onClick={async () => {
+                    try {
+                      setIsToolRunning(true);
+                      await callTool(selectedTool.name, params);
+                    } finally {
+                      setIsToolRunning(false);
+                    }
+                  }}
+                  disabled={isToolRunning}
+                >
+                  {isToolRunning ? (
+                    <>
+                      <Loader2 className="w-4 h-4 mr-2 animate-spin" />
+                      Running...
+                    </>
+                  ) : (
+                    <>
+                      <Send className="w-4 h-4 mr-2" />
+                      Run Tool
+                    </>
+                  )}
                 </Button>
                 {toolResult && renderToolResult()}
               </div>
@@ -314,7 +270,6 @@
               </Alert>
             )}
           </div>
->>>>>>> 6659d549
         </div>
       </div>
     </TabsContent>
