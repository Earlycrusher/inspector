--- conflicted
+++ resolved
@@ -6,11 +6,7 @@
 export default defineConfig({
   plugins: [react()],
   server: {
-<<<<<<< HEAD
-    host: "127.0.0.1",
-=======
     host: true,
->>>>>>> 88ffb508
   },
   resolve: {
     alias: {
